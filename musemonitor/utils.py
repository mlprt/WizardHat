#!/usr/bin/env python3
# -*- coding: utf-8 -*-
"""
"""

import datetime
import os
import threading

import mne
from mne.preprocessing import ICA
import numpy as np


EEG_BANDS = {
    "delta": (0, 4),
    "theta": (4, 8),
    "low_alpha": (8, 10),
    #"med_alpha": (9, 11),
    "hi_alpha": (10, 12),
    "low_beta": (12, 21),
    "hi_beta": (21, 30),
    # "alpha": (8, 12),
    # "beta": (12, 30),
}
"""dict: Default EEG bands, ex. for feature separation."""


class Data:
    """Parent of data management classes.

    Attributes:
        metadata (dict):
    """

    def __init__(self, metadata=None):
        self._lock = threading.Lock()
        self.updated = threading.Event()
        self.metadata = metadata

    @property
    def data(self):
        """Return copy of data window."""
        try:
            with self._lock:
                return np.copy(self._data)
        except AttributeError:
            raise NotImplementedError()

    def initialize(self):
        """Initialize data window."""
        raise NotImplementedError()

    def update(self):
        """Update data."""
        raise NotImplementedError()

    def _write_to_file(self):
        with self._lock:
            for row in self._data:
                line = ','.join(str(n) for n in row) + '\n'
                self._file.write(line)


class TimeSeries(Data):
    """
    Attributes:
        window (float): Number of seconds of most recent data to store.
            Approximate, due to floor conversion to number of samples.
    """

    def __init__(self, ch_names, sfreq, window=10, record=False, metadata=None,
                 filename=None, data_dir='data', label=None):
        Data.__init__(self, metadata)
        names = ["time"] + ch_names
        self.dtype = np.dtype({'names': names,
                               'formats': ['f8'] * (1 + len(ch_names))})
        self.sfreq = sfreq
        self.n_samples = int(window * self.sfreq)
        self.initialize()
        self.record = record

        if self.record:
            if filename is None:
                date = datetime.date.today().isoformat()
                filename = './{}/timeseries_{}_{{}}.csv'.format(data_dir, date)
                if label is None:
                    # use next available integer label
                    label = 0
                    while os.path.exists(filename.format(label)):
                        label += 1
                filename = filename.format(label)

            # make sure data directory exists
            os.makedirs(filename[:filename.rindex(os.path.sep)], exist_ok=True)
            self._filename = filename
            self._file = open(filename, 'a')

    def initialize(self):
        """Initialize stored samples to zeros."""
        with self._lock:
            self._data = np.zeros((self.n_samples,), dtype=self.dtype)
            # self._data['time'] = np.arange(-self.window, 0, 1./self.sfreq)
        self._count = self.n_samples

    def update(self, timestamps, samples):
        """Append most recent chunk to stored data and retain window size."""
        new = self._format_samples(timestamps, samples)

        self._count -= len(new)

        cutoff = len(new) + self._count
        self._append(new[:cutoff])
        if self._count < 1:
            if self.record:
                self._write_to_file()
            self._append(new[cutoff:])
            self._count = self.n_samples

        self.updated.set()

        print(self._data)

    def _append(self, new):
        with self._lock:
            self._data = np.concatenate([self._data, new], axis=0)
            self._data = self._data[-self.n_samples:]
<<<<<<< HEAD
    
=======
            


    def _write_to_file(self):
        with self._lock:
            print('Saving File')
            self._file = open(self._filename, 'a')
            for observation in self._data:
                line = ','.join(str(n) for n in observation) + '\n'
                self._file.write(line)
            self._file.close()
            print('File Saved')

>>>>>>> bce8e362
    def _format_samples(self, timestamps, samples):
        """Format data `numpy.ndarray` from timestamps and samples."""
        stacked = [(t,) + tuple(s) for t, s in zip(timestamps, samples)]
        return np.array(stacked, dtype=self.dtype)

    @property
    def ch_names(self):
        """Names of channels."""
        return self._data.dtype['channels'].names

    @property
    def window(self):
        """Actual number of seconds stored.

        Not necessarily the same as the requested window size due to flooring
        to the nearest sample.
        """
        return self.n_samples / self.sfreq

    @property
    def last(self):
        """Last sample stored."""
        with self._lock:
            return np.copy(self._data[-1])

    @classmethod
    def clone(cls, time_series):
        return cls(time_series.ch_names, time_series.sfreq)


class Transformer(threading.Thread):

    def __init__(self, input_data):
        self.input_data = input_data

    def run(self):
        raise NotImplementedError()


class ICADeblink(Transformer):

    def __init__(self, input_data, ica_samples=None, autostart=True):
        Transformer.__init__(input_data)
        self._data = TimeSeries.clone(input_data)

        if ica_samples is None:
            ica_samples = min(1024, input_data.n_samples)

        self.proceed = True
        if autostart:
            self.start()

    def run(self):
        while self.proceed:
            pass


def dejitter_timestamps(timestamps, sfreq, last_time=None):
        """Convert timestamps to have regular sampling intervals.

        Args:
            timestamps (List[float]): A list of timestamps.
            sfreq (int): The sampling frequency.
            last_time (float): Time of the last sample preceding this set of
                timestamps. Defaults to `-1/sfreq`.
        """
        if last_time is None:
            last_time = -1/sfreq
        dejittered = np.arange(len(timestamps), dtype=np.float64)
        dejittered /= sfreq
        dejittered += last_time + 1/sfreq
        return dejittered


def epoching(samples, samples_epoch, samples_overlap=0):
    """Split samples into epochs of uniform size.

    Args:
        samples (numpy.ndarray):
        samples_epoch (int): Number of samples per epoch.
        samples_overlap (int, optional): Samples of overlap between adjacent
            epochs.
    """
    samples_ = samples.view((samples.dtype[0], len(samples.dtype.names)))
    n_samples, n_chan = samples_.shape

    samples_shift = int(samples_epoch - samples_overlap)
    n_epochs = 1 + int(np.floor((n_samples - samples_epoch) / samples_shift))
    epoched_samples = n_epochs * samples_epoch

    samples_used, remainder = np.split(samples_, np.array([epoched_samples]))
    markers = samples_shift * np.arange(n_epochs + 1)
    epochs = np.zeros((samples_epoch, n_chan, n_epochs))
    for i_epoch in range(n_epochs):
        ind_epoch = slice(markers[i_epoch], markers[i_epoch] + samples_epoch)
        epochs[:, :, i_epoch] = samples_used[ind_epoch, :]

    return epochs, remainder


def calc_fft(samples, real_out=True):
    """Calculate the FFT from an array of samples.

    Args:
        samples (numpy.ndarray): Time-domain samples.
        real_out (bool): Whether to return only the first half of the result,
            which is sufficient for the real-valued frequency domain.
    """
    n_samples, n_chan = samples.shape
    hamming_window = np.hamming(n_samples)
    samples_centered = samples - np.mean(samples, axis=0)
    samples_centered_hamming = (samples_centered.T * hamming_window).T
    n_fft = int(2**(1 + np.floor(np.log2(n_samples))))
    fft = np.fft.fft(samples_centered_hamming, n=n_fft, axis=0) / n_samples
    if real_out:
        fft = fft[0:n_fft//2, :]
    return fft


def calc_psd(samples):
    """Calculate the power spectral density from an array of samples.

    Args:
        samples (numpy.ndarray): Time-domain samples.
    """
    fft = calc_fft(samples)
    psd = 2 * np.abs(fft)
    return psd


def calc_psd_band_means(samples, sfreq, bands=EEG_BANDS):
    """Calculate band PSD means from an array of samples.

    Args:
        samples (numpy.ndarray): Time-domain samples.
        sfreq (int): Sampling frequency.
        bands (Dict[str, tuple]): Maps band names to band hi and lo bounds.
    """
    psd = calc_psd(samples)
    fft_freqs = sfreq/2 * np.linspace(0, 1, len(psd))
    feature_vector = np.ravel([psd_band_mean(psd, band, fft_freqs)
                               for band in bands.items()])
    return feature_vector


def psd_band_mean(psd, band, fft_freqs):
    """Calculate the PSD mean for a given band.

    Args:
        band (Dict[str, tuple]): Maps the band name to the
        psd (numpy.ndarray): The full power spectral density.
        fft_freqs (numpy.ndarray): FFT frequencies associated with the PSD.
    """
    bounds = band[1]  # get dict values, not key
    ind = np.where((fft_freqs >= bounds[0]) & (fft_freqs <= bounds[1]))
    return np.nan_to_num(np.mean(psd[ind, :], axis=1))


def calc_feature_matrix(epochs, sfreq):
    """Calculate the feature matrix from a set of epochs."""
    n_epochs = epochs.shape[2]
    feat = calc_psd_band_means(epochs[:, :, 0], sfreq).T
    feature_matrix = np.zeros((n_epochs, feat.shape[0]))

    for i_epoch in range(n_epochs):
        feature_matrix[i_epoch, :] = \
            calc_psd_band_means(epochs[:, :, i_epoch], sfreq).T
    return feature_matrix


def samples_threshold(samples, threshold):
    if np.mean(np.abs(samples)) > threshold:
        return True
    else:
        return False


class ICACleanup():
    def __init__(self, sfreq, ch_names, channel_types=None, filter_=False,
                 method='fastica', **kwargs):
        if channel_types is None:
            channel_types = ['eeg'] * len(ch_names)
        self.info = mne.create_info(ch_names, sfreq, channel_types)
        self.montage = mne.channels.read_montage('standard_1020',
                                                 ch_names=ch_names)
        self.ica = ICA(n_components=len(ch_names), method=method, **kwargs)
        self.picks = mne.pick_types(self.info, meg=False, eeg=True, eog=False)
        self.filter_ = filter_

    def remove_artifacts(self, samples, n_exclude=1, scaling=1E6):
        samples /= scaling
        samples_raw = mne.io.RawArray(samples.T, self.info);
        samples_raw.set_montage(self.montage)
        if self.filter_:
            samples_raw.filter(1., 100.)
        self.ica.fit(samples_raw, picks=self.picks);
        data_cleaned = self.ica.apply(samples_raw,
                                      exclude=list(range(n_exclude)))
        samples_cleaned, _ = data_cleaned[:]
        samples_cleaned *= scaling
        self.samples_raw = samples_raw
        return samples_cleaned

    @classmethod
    def from_lsl_streamer(cls, streamer, **kwargs):
        return cls(sfreq=streamer.sfreq, ch_names=streamer.ch_names, **kwargs)<|MERGE_RESOLUTION|>--- conflicted
+++ resolved
@@ -125,9 +125,6 @@
         with self._lock:
             self._data = np.concatenate([self._data, new], axis=0)
             self._data = self._data[-self.n_samples:]
-<<<<<<< HEAD
-    
-=======
             
 
 
@@ -141,7 +138,6 @@
             self._file.close()
             print('File Saved')
 
->>>>>>> bce8e362
     def _format_samples(self, timestamps, samples):
         """Format data `numpy.ndarray` from timestamps and samples."""
         stacked = [(t,) + tuple(s) for t, s in zip(timestamps, samples)]
