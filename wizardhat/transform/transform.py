"""Applying arbitrary transformations/calculations to `Data` objects.


TODO:
    * Switch from threading.Thread to multiprocessing.Process (not a good idea
      to use threads for CPU-intensive stuff)
"""

from wizardhat.buffers import Spectra

import copy
import threading

import mne
import numpy as np
import time


class Transformer(threading.Thread):
    """Base class for transforming data stored in `Buffer` objects.

    Attributes:
        buffer_in (buffers.Buffer): Input data.
        buffer_out (buffers.Buffer): Output data.
    """

    def __init__(self, buffer_in):
        threading.Thread.__init__(self)
        self.buffer_in = buffer_in

    def similar_output(self):
        """Called in `__init__` when `buffer_out` has same form as `buffer_in`.
        """
        self.buffer_out = copy.deepcopy(self.buffer_in)
        self.buffer_out.update_pipeline_metadata(self)
        self.buffer_out.update_pipeline_metadata(self.buffer_out)

    def run(self):
        raise NotImplementedError()


class MNETransformer(Transformer):
    """Parent class for MNE-based data processing.

    Expects a single data source (e.g. EEG) with consistent units.
    """

    def __init__(self, buffer_in, sfreq, source_type='eeg', scaling=1E6,
                 montage='standard_1020'):
        """Construct an `MNETransformer` instance.

        Args:
            buffer_in (buffers.TimeSeries): Input time series data.
            sfreq (int): Nominal sampling frequency of the time series.
            source_type (str): Source of data.
                See MNE documentation for acceptable values.
            scaling (float): Conversion from input units to MNE units.
                That is, `mne_value = input_value / scaling`.
            montage (str): Arrangement of electrodes, for EEG data.
                See MNE documentation for acceptable montages.
        TODO:
            * sfreq from timestamps? (not nominal)
        """
        Transformer.__init__(self, buffer_in=buffer_in)

        channel_types = [source_type] * len(buffer_in.ch_names)
        self.source_type = source_type
        self.info = mne.create_info(buffer_in.ch_names, sfreq, channel_types)
        self._sfreq = sfreq

        if source_type == 'eeg':
            self.montage = mne.channels.read_montage(montage,
                                                     ch_names=buffer_in.ch_names)
        if not source_type == 'meg':
            # MNE defaults to `meg=True` and everything else `False`...
            self.picks = mne.pick_types(self.info, meg=False,
                                        **{source_type: True})
        else:
            self.picks = mne.pick_types(self.info)

        self.scaling = scaling

    def _to_mne_array(self, samples):
        samples /= self.scaling
        mne_array = mne.io.RawArray(samples.T, self.info)
        if self.source_type == 'eeg':
            mne_array.set_montage(self.montage)
        return mne_array

    def _from_mne_array(self, mne_array):
        samples, _ = mne_array[:]
        samples *= self.scaling
        return samples


class MNEFilter(MNETransformer):
    """Apply MNE filters to TimeSeries buffer objects."""

    def __init__(self, buffer_in, l_freq, h_freq, sfreq, update_interval=10):
        """Construct an `MNEFilter` instance.

        Args:
            buffer_in (buffers.TimeSeries): Input time series.
            l_freq (float): Low-frequency cutoff.
            h_freq (float): High-frequency cutoff.
            sfreq (int): Nominal sampling frequency of input.
            update_interval (int): How often (in terms of input updates) to
                filter the data.
        """
        MNETransformer.__init__(self, buffer_in=buffer_in, sfreq=sfreq)
        self.similar_output()

        self._band = (l_freq, h_freq)

        self._update_interval = update_interval
        self._count = 0
        self._proceed = True
        self.start()

    def run(self):
        # wait until buffer_in is updated
        while self._proceed:
            self.buffer_in.updated.wait()
            self.buffer_in.updated.clear()
            self._count += 1
            if self._count == self._update_interval:
                data = self.buffer_in.unstructured
                timestamps, samples = data[:, 1], data[:, 1:]
                filtered = mne.filter.filter_data(samples.T, self._sfreq,
                                                  *self._band)
                # samples_mne = self._to_mne_array(samples)
                # filtered_mne = samples_mne.filter(*self._band)
                # filtered = self._from_mne_array(filtered_mne)
                self.buffer_out.update(timestamps, filtered.T)
                self._count = 0

    def stop(self):
        self._proceed = False


class PSD(Transformer):
<<<<<<< HEAD
    def __init__(self, buffer_in, sfreq=256, window=1):
        Transformer.__init__(self, buffer_in=buffer_in)
=======
    def __init__(self,buffer_in,sfreq=256,window=1):
        Transformer.__init__(self, buffer_in=buffer_in)
        self.buffer = buffer_in
>>>>>>> 72a023be
        self.sfreq = sfreq
        self.n_samples = window * self.sfreq
        self.n_channels = buffer_in.n_chan
        self.w = np.hamming(self.n_samples)
        self.time = time.time
        self._get_nfft()
        self.indep_range = 256/2*np.linspace(0,1,self.nfft/2) #TODO Transfer sfreq property to buffer specific
        #self.indep_range = self.indep_range.tolist()
<<<<<<< HEAD
        self.buffer_out = Spectra(self.buffer_in.ch_names, self.indep_range)

=======
        self.data_out = Spectra(self.buffer.ch_names, self.indep_range)
>>>>>>> 72a023be
        self.start()


    def run(self):
        self.start_time = self.time()
        while True:
            timestamp = self.time()
            if timestamp - self.start_time >=1:
                data_in = self.buffer_in.unstructured[-self.n_samples:,0:5] #TODO generalize the unstructured sample
                psd = self._get_power_spectrum(data_in)
                self.data_out.update(timestamp, psd.T)
                self.start_time = timestamp


    def _get_nfft(self):
        n=1
        while n < self.n_samples:
            n*=2
        self.nfft = n

    def _get_hamming_window(self,data_in):
        data_win_centred = data_in - np.mean(data_in, axis = 0)
        data_hamming_window = (data_win_centred.T*self.w).T
        return data_hamming_window


    def _get_power_spectrum(self,data_in):
        data_hamming_window = self._get_hamming_window(data_in)
        data_fft = np.fft.fft(data_hamming_window, n=self.nfft, axis=0)/self.n_samples
        psd = 2*np.abs(data_fft[0:int(self.nfft/2),:])
        return psd<|MERGE_RESOLUTION|>--- conflicted
+++ resolved
@@ -139,28 +139,16 @@
 
 
 class PSD(Transformer):
-<<<<<<< HEAD
     def __init__(self, buffer_in, sfreq=256, window=1):
         Transformer.__init__(self, buffer_in=buffer_in)
-=======
-    def __init__(self,buffer_in,sfreq=256,window=1):
-        Transformer.__init__(self, buffer_in=buffer_in)
-        self.buffer = buffer_in
->>>>>>> 72a023be
         self.sfreq = sfreq
         self.n_samples = window * self.sfreq
-        self.n_channels = buffer_in.n_chan
         self.w = np.hamming(self.n_samples)
         self.time = time.time
         self._get_nfft()
         self.indep_range = 256/2*np.linspace(0,1,self.nfft/2) #TODO Transfer sfreq property to buffer specific
-        #self.indep_range = self.indep_range.tolist()
-<<<<<<< HEAD
         self.buffer_out = Spectra(self.buffer_in.ch_names, self.indep_range)
 
-=======
-        self.data_out = Spectra(self.buffer.ch_names, self.indep_range)
->>>>>>> 72a023be
         self.start()
 
 
